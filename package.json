{
  "name": "livrolog",
  "version": "0.9.0",
  "author": "Arnon Rodrigues <arnonrdp@gmail.com> (https://arnon.dev)",
  "description": "A place for you to organize everything you've read.",
  "private": true,
  "scripts": {
    "dev": "vite",
    "build": "run-p type-check build-only",
    "preview": "vite preview --port 4173",
    "build-only": "vite build",
    "type-check": "vue-tsc --noEmit",
    "lint": "eslint . --ext .vue,.js,.jsx,.cjs,.mjs,.ts,.tsx,.cts,.mts --fix --ignore-path .gitignore"
  },
  "dependencies": {
    "@intlify/unplugin-vue-i18n": "^0.8.2",
    "@quasar/extras": "^1.15.11",
    "axios": "^1.3.4",
    "firebase": "^9.18.0",
    "pinia": "^2.0.33",
<<<<<<< HEAD
    "pinia-plugin-persistedstate": "^3.1.0",
    "quasar": "^2.11.7",
=======
    "quasar": "^2.11.8",
>>>>>>> e9f9217d
    "vue": "^3.2.47",
    "vue-i18n": "^9.2.2",
    "vue-router": "^4.1.6"
  },
  "devDependencies": {
    "@types/node": "^18.15.5",
    "@vitejs/plugin-vue": "^4.1.0",
    "@vue/eslint-config-prettier": "^7.1.0",
    "@vue/eslint-config-typescript": "^11.0.2",
    "@vue/tsconfig": "^0.1.3",
    "eslint": "^8.36.0",
    "eslint-plugin-vue": "^9.10.0",
    "npm-run-all": "^4.1.5",
    "prettier": "^2.8.6",
    "typescript": "~4.9.5",
    "vite": "^4.2.1",
    "vue-tsc": "^1.2.0"
  },
  "eslintConfig": {
    "root": true,
    "env": {
      "node": true
    },
    "extends": [
      "@vue/eslint-config-prettier",
      "@vue/eslint-config-typescript/recommended",
      "@vue/typescript/recommended",
      "eslint:recommended",
      "plugin:prettier/recommended",
      "plugin:vue/vue3-essential"
    ],
    "parserOptions": {
      "ecmaVersion": 2020
    },
    "rules": {
      "prettier/prettier": "error"
    }
  },
  "prettier": {
    "arrowParens": "always",
    "bracketSpacing": true,
    "htmlWhitespaceSensitivity": "ignore",
    "printWidth": 140,
    "quoteProps": "consistent",
    "semi": false,
    "singleQuote": true,
    "trailingComma": "none",
    "useTabs": false
  },
  "browserslist": [
    "> 1%",
    "last 2 versions",
    "not dead",
    "not ie 11"
  ]
}<|MERGE_RESOLUTION|>--- conflicted
+++ resolved
@@ -18,12 +18,8 @@
     "axios": "^1.3.4",
     "firebase": "^9.18.0",
     "pinia": "^2.0.33",
-<<<<<<< HEAD
     "pinia-plugin-persistedstate": "^3.1.0",
-    "quasar": "^2.11.7",
-=======
     "quasar": "^2.11.8",
->>>>>>> e9f9217d
     "vue": "^3.2.47",
     "vue-i18n": "^9.2.2",
     "vue-router": "^4.1.6"
