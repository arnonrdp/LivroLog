--- conflicted
+++ resolved
@@ -13,13 +13,9 @@
     "axios": "^0.25.0",
     "firebase": "^9.6.4",
     "firebaseui": "^6.0.0",
-<<<<<<< HEAD
     "html2canvas": "^1.4.0",
     "html2canvas-proxy": "^1.0.1",
-    "quasar": "^2.4.10",
-=======
     "quasar": "^2.4.13",
->>>>>>> 63f97781
     "secure-ls": "^1.2.6",
     "vue": "^3.2.29",
     "vue-i18n": "^9.1.7",
