{
  "name": "livrero",
  "version": "0.5.1",
  "private": true,
  "scripts": {
    "build": "vue-cli-service build",
    "start": "vue-cli-service serve"
  },
  "dependencies": {
    "@quasar/extras": "^1.12.3",
    "axios": "^0.24.0",
    "core-js": "^3.20.3",
    "firebase": "^9.6.3",
    "firebaseui": "^6.0.0",
<<<<<<< HEAD
    "html2canvas": "^1.4.0",
    "html2canvas-proxy": "^1.0.1",
    "quasar": "^2.0.0",
=======
    "quasar": "^2.4.10",
>>>>>>> ff75c818
    "secure-ls": "^1.2.6",
    "vue": "^3.2.27",
    "vue-axios": "^3.4.0",
    "vue-i18n": "^9.1.7",
    "vue-router": "^4.0.0-0",
    "vuex": "^4.0.2",
    "vuex-persistedstate": "^4.1.0"
  },
  "devDependencies": {
    "@vue/cli-plugin-babel": "~4.5.15",
    "@vue/cli-plugin-router": "~4.5.15",
    "@vue/cli-service": "~4.5.15",
<<<<<<< HEAD
    "@vue/compiler-sfc": "^3.2.26",
    "follow-redirects": ">=1.14.7",
    "glob-parent": "^6.0.2",
    "node-forge": ">=1.2.0",
=======
    "@vue/compiler-sfc": "^3.2.27",
    "follow-redirects": ">=1.14.7",
    "glob-parent": "^6.0.2",
    "node-forge": ">=1.2.1",
>>>>>>> ff75c818
    "nth-check": ">=2.0.1",
    "postcss": ">=8.4.5",
    "sass": "1.32.12",
    "sass-loader": "^10.1.0",
    "set-value": ">=4.1.0",
    "vue-cli-plugin-quasar": "~4.0.4"
  },
  "browserslist": [
    "> 1%",
    "last 2 versions",
    "not dead"
  ]
}<|MERGE_RESOLUTION|>--- conflicted
+++ resolved
@@ -12,13 +12,9 @@
     "core-js": "^3.20.3",
     "firebase": "^9.6.3",
     "firebaseui": "^6.0.0",
-<<<<<<< HEAD
     "html2canvas": "^1.4.0",
     "html2canvas-proxy": "^1.0.1",
-    "quasar": "^2.0.0",
-=======
     "quasar": "^2.4.10",
->>>>>>> ff75c818
     "secure-ls": "^1.2.6",
     "vue": "^3.2.27",
     "vue-axios": "^3.4.0",
@@ -31,17 +27,10 @@
     "@vue/cli-plugin-babel": "~4.5.15",
     "@vue/cli-plugin-router": "~4.5.15",
     "@vue/cli-service": "~4.5.15",
-<<<<<<< HEAD
-    "@vue/compiler-sfc": "^3.2.26",
-    "follow-redirects": ">=1.14.7",
-    "glob-parent": "^6.0.2",
-    "node-forge": ">=1.2.0",
-=======
     "@vue/compiler-sfc": "^3.2.27",
     "follow-redirects": ">=1.14.7",
     "glob-parent": "^6.0.2",
     "node-forge": ">=1.2.1",
->>>>>>> ff75c818
     "nth-check": ">=2.0.1",
     "postcss": ">=8.4.5",
     "sass": "1.32.12",
