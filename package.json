--- conflicted
+++ resolved
@@ -27,17 +27,10 @@
     "@vitejs/plugin-vue": "^3.0.1",
     "@vue/eslint-config-prettier": "^7.0.0",
     "@vue/eslint-config-typescript": "^11.0.0",
-<<<<<<< HEAD
     "@vue/tsconfig": "^0.1.3",
-    "eslint": "^8.5.0",
-    "eslint-plugin-vue": "^9.0.0",
+    "eslint": "^8.20.0",
+    "eslint-plugin-vue": "^9.3.0",
     "npm-run-all": "^4.1.5",
-=======
-    "eslint": "^8.20.0",
-    "eslint-config-prettier": "^8.5.0",
-    "eslint-plugin-prettier": "^4.2.1",
-    "eslint-plugin-vue": "^9.3.0",
->>>>>>> b0db3d57
     "prettier": "^2.7.1",
     "typescript": "~4.7.4",
     "vite": "^3.0.1",
