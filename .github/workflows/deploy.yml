--- conflicted
+++ resolved
@@ -190,15 +190,11 @@
             echo "🔄 Running database migrations..."
             cd $RELEASE_DIR/api
 
-<<<<<<< HEAD
-            # Ensure storage directories exist with proper permissions
-            mkdir -p storage/{app,framework/{cache,sessions,testing,views},logs}
-=======
             # Clear Laravel caches to avoid permission conflicts
             php artisan cache:clear || true
             php artisan view:clear || true
             php artisan config:clear || true
-            
+
             # Remove existing cache and session files
             rm -rf storage/framework/sessions/* || true
             rm -rf storage/framework/views/* || true
@@ -206,9 +202,8 @@
 
             # Ensure storage directories exist with proper permissions
             mkdir -p storage/{app,framework/{cache,sessions,testing,views},logs}
-            
+
             # Set ownership first, then permissions
->>>>>>> 052b479a
             sudo chown -R bitnami:daemon storage
             chmod -R 775 storage
 
@@ -262,18 +257,18 @@
           key: ${{ secrets.SERVER_SSH_KEY }}
           script: |
             set -e
-            
+
             echo "🧪 Running comprehensive smoke tests..."
-            
+
             # Set environment variables for smoke tests
             export API_URL="http://${{ env.API_URL }}"
             export WEB_URL="http://${{ env.WEB_URL }}"
             export TIMEOUT=15
             export RETRIES=3
-            
+
             # Navigate to current release
             cd ${{ env.DEPLOY_PATH }}/current
-            
+
             # Run API smoke tests
             echo ""
             echo "🔍 Testing API endpoints..."
@@ -295,7 +290,7 @@
                 exit 1
               fi
             fi
-            
+
             # Run Frontend smoke tests
             echo ""
             echo "🌐 Testing frontend application..."
@@ -317,7 +312,7 @@
                 exit 1
               fi
             fi
-            
+
             echo ""
             echo "🎉 All smoke tests passed! Deployment verified successfully."
 
