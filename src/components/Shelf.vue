<template>
  <div class="flex items-center justify-between">
    <h1 class="text-h5 text-secondary text-left q-my-none">{{ $t("book.bookcase", { name: shelfName }) }}</h1>
    <q-btn-group flat>
      <q-btn icon="download" @click.prevent="download" />
      <q-btn-dropdown icon="filter_list">
        <q-list class="non-selectable">
          <q-item clickable v-for="(label, name) in bookLabels" :key="label" @click="sort(name, ascDesc)">
            <q-item-section>{{ label }}</q-item-section>
            <q-item-section avatar>
              <q-icon v-if="name === sortKey" size="xs" :name="ascDesc === 'asc' ? 'arrow_downward' : 'arrow_upward'" />
            </q-item-section>
          </q-item>
        </q-list>
      </q-btn-dropdown>
    </q-btn-group>
  </div>
  <div ref="capture">
    <section>
      <figure v-for="book in books" :key="book.id">
        <q-btn
          v-if="selfUser"
          round
          color="negative"
          icon="close"
          size="sm"
          :title="$t('book.remove')"
          @click.once="$emit('emitID', book.id)"
        />
        <Tooltip :label="book.title" position="is-bottom">
          <img :src="book.thumbnail" :alt="`Livro ${book.title}`" />
        </Tooltip>
      </figure>
    </section>
  </div>
<<<<<<< HEAD
</template>

<script>
import Tooltip from "@adamdehaven/vue-custom-tooltip";
import html2canvas from "html2canvas";
=======
  <section>
    <figure v-for="book in books" :key="book.id">
      <q-btn
        v-if="selfUser"
        round
        color="negative"
        icon="close"
        size="sm"
        :title="$t('book.remove')"
        @click.once="$emit('emitRemoveID', book.id)"
      />
      <q-btn
        v-else
        round
        color="primary"
        icon="add"
        size="sm"
        :title="$t('book.add')"
        @click.once="$emit('emitAddID', book)"
      />
      <img :src="book.thumbnail" :alt="`Livro ${book.title}`" />
      <q-tooltip anchor="bottom middle" self="center middle" class="bg-black">{{ book.title }}</q-tooltip>
    </figure>
  </section>
</template>

<script>
>>>>>>> ff75c818
import { mapGetters } from "vuex";

export default {
  name: "Shelf",
  props: {
    books: { type: Array, required: true },
    shelfName: { type: String, required: true },
  },
  emits: ["emitRemoveID", "emitAddID"],
  data: () => ({
    ascDesc: "asc",
    bookLabels: {},
    selfUser: false,
    sortKey: "",
  }),
  computed: {
    ...mapGetters(["getMyShelfName"]),
  },
  async mounted() {
    this.bookLabels = {
      authors: this.$t("book.order-by-author"),
      addedIn: this.$t("book.order-by-date"),
      readIn: this.$t("book.order-by-read"),
      title: this.$t("book.order-by-title"),
    };
<<<<<<< HEAD
    this.selfUser = this.$route.params.username === undefined || this.$route.params.username === this.getMyShelfName;
=======

    this.selfUser = !this.$route.params.username || this.$route.params.username === this.getMyShelfName;
>>>>>>> ff75c818
  },
  methods: {
    sort(label, order) {
      this.sortKey = label;
      this.ascDesc = this.ascDesc === "asc" ? "desc" : "asc";
      const multiplier = order === "asc" ? 1 : -1;
      this.books.sort((a, b) => (a[label] < b[label] ? -1 * multiplier : 1 * multiplier));
    },
    download() {
      html2canvas(this.$refs["capture"], {
        allowTaint: true,
        proxy: "https://books.google.com/",
        // scale: (1920 * 2) / window.innerWidth,
        useCORS: true,
      })
        .then((canvas) => console.log("TODO: Executar download de: ", canvas.toDataURL("image/jpg"), "Livrero.jpg"))
        .catch((error) => console.error("ERROR SAVING IMAGE", error));
    },
  },
};
</script>

<style scoped>
h1 {
  letter-spacing: 1px;
}

section {
  background-image: url("~@/assets/shelfleft.png"), url("~@/assets/shelfright.png"), url("~@/assets/shelfcenter.png");
  background-repeat: repeat-y, repeat-y, repeat;
  background-position: top left, top right, 240px 0;
  border-radius: 6px;
  display: flex;
  flex-flow: row wrap;
  justify-content: space-around;
  min-height: 302px;
  padding: 0 3rem 1rem;
}

section figure {
  align-items: flex-end;
  display: flex;
  height: 143.5px;
  margin: 0 1.5rem;
  max-width: 80px;
  position: relative;
}

figure button {
  opacity: 0;
  position: absolute;
  right: -1rem;
  top: 1rem;
  visibility: hidden;
  z-index: 1;
}

figure button:hover,
figure:hover button {
  opacity: 1;
  transition: 0.5s;
  visibility: visible;
}

img {
  height: 115px;
}
</style><|MERGE_RESOLUTION|>--- conflicted
+++ resolved
@@ -15,32 +15,7 @@
       </q-btn-dropdown>
     </q-btn-group>
   </div>
-  <div ref="capture">
-    <section>
-      <figure v-for="book in books" :key="book.id">
-        <q-btn
-          v-if="selfUser"
-          round
-          color="negative"
-          icon="close"
-          size="sm"
-          :title="$t('book.remove')"
-          @click.once="$emit('emitID', book.id)"
-        />
-        <Tooltip :label="book.title" position="is-bottom">
-          <img :src="book.thumbnail" :alt="`Livro ${book.title}`" />
-        </Tooltip>
-      </figure>
-    </section>
-  </div>
-<<<<<<< HEAD
-</template>
-
-<script>
-import Tooltip from "@adamdehaven/vue-custom-tooltip";
-import html2canvas from "html2canvas";
-=======
-  <section>
+  <section ref="capture">
     <figure v-for="book in books" :key="book.id">
       <q-btn
         v-if="selfUser"
@@ -49,7 +24,7 @@
         icon="close"
         size="sm"
         :title="$t('book.remove')"
-        @click.once="$emit('emitRemoveID', book.id)"
+        @click.once="$emit('emitID', book.id)"
       />
       <q-btn
         v-else
@@ -67,7 +42,7 @@
 </template>
 
 <script>
->>>>>>> ff75c818
+import html2canvas from "html2canvas";
 import { mapGetters } from "vuex";
 
 export default {
@@ -93,12 +68,8 @@
       readIn: this.$t("book.order-by-read"),
       title: this.$t("book.order-by-title"),
     };
-<<<<<<< HEAD
-    this.selfUser = this.$route.params.username === undefined || this.$route.params.username === this.getMyShelfName;
-=======
 
     this.selfUser = !this.$route.params.username || this.$route.params.username === this.getMyShelfName;
->>>>>>> ff75c818
   },
   methods: {
     sort(label, order) {
