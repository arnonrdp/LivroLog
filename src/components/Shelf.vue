<template>
  <div class="flex items-center">
    <h1 class="text-h5 text-secondary text-left q-my-none">{{ $t("book.bookcase", { name: shelfName }) }}</h1>
    <q-space />
<<<<<<< HEAD
    <q-btn flat icon="download" @click="download" />
    <q-btn-dropdown flat icon="filter_list" size="md">
=======
    <q-input borderless dense debounce="300" v-model="filter" :placeholder="$t('book.search')">
      <template v-slot:append>
        <q-icon name="search" />
      </template>
    </q-input>
    <q-btn-dropdown flat icon="filter_list" class="q-pr-none" size="md">
>>>>>>> 68dc8c41
      <q-list class="non-selectable">
        <q-item clickable v-for="(label, name) in bookLabels" :key="label" @click="sort(books, name, ascDesc)">
          <q-item-section>{{ label }}</q-item-section>
          <q-item-section avatar>
            <q-icon v-if="name === sortKey" size="xs" :name="ascDesc === 'asc' ? 'arrow_downward' : 'arrow_upward'" />
          </q-item-section>
        </q-item>
      </q-list>
    </q-btn-dropdown>
  </div>
<<<<<<< HEAD
  <section ref="capture">
    <!-- TODO: Adicionar a possibilidade de filtrar os livros -->
    <figure v-for="book in books" :key="book.id">
=======
  <section class="flex justify-around">
    <figure v-for="book in books" v-show="onFilter(book, filter)" :key="book.id">
>>>>>>> 68dc8c41
      <q-btn
        v-if="selfUser"
        round
        color="negative"
        icon="close"
        size="sm"
        :title="$t('book.remove')"
        @click.once="$emit('emitID', book.id)"
      />
      <q-btn
        v-else
        round
        color="primary"
        icon="add"
        size="sm"
        :title="$t('book.add')"
        @click.once="$emit('emitAddID', book)"
      />
      <img :src="book.thumbnail" :alt="`Livro ${book.title}`" />
      <!-- TODO: Manter tooltip ativa no mobile ao clicar na imagem do livro -->
      <q-tooltip anchor="bottom middle" self="center middle" class="bg-black">{{ book.title }}</q-tooltip>
    </figure>
  </section>
</template>

<script>
import html2canvas from "html2canvas";
import { mapGetters } from "vuex";

export default {
  name: "Shelf",
  props: {
    books: { type: Array, required: true },
    shelfName: { type: String, required: true },
  },
  emits: ["emitRemoveID", "emitAddID"],
  data: () => ({
    ascDesc: "asc",
    bookLabels: {},
    filter: "",
    selfUser: false,
    sortKey: "",
  }),
  computed: {
    ...mapGetters(["getMyUsername"]),
  },
  async mounted() {
    this.bookLabels = {
      authors: this.$t("book.order-by-author"),
      addedIn: this.$t("book.order-by-date"),
      readIn: this.$t("book.order-by-read"),
      title: this.$t("book.order-by-title"),
    };

    this.selfUser = !this.$route.params.username || this.$route.params.username === this.getMyUsername;
  },
  methods: {
<<<<<<< HEAD
    download() {
      html2canvas(this.$refs["capture"], {
        // allowTaint: true,
        // useCORS: true,
        scale: 1,
        proxy: "http://localhost:8000",
      })
        .then((canvas) => {
          let link = document.createElement("a");
          link.download = "Livrero.png";
          link.href = canvas.toDataURL("image/png");
          link.click();
        })
        .catch((error) => console.error(error));
    },

=======
    onFilter(book, filter) {
      return book.title.toLowerCase().includes(filter.toLowerCase());
    },
>>>>>>> 68dc8c41
    sort(books, label, order) {
      this.sortKey = label;
      this.ascDesc = this.ascDesc === "asc" ? "desc" : "asc";
      const multiplier = order === "asc" ? 1 : -1;
      books.sort((a, b) => (a[label] > b[label] ? 1 : a[label] < b[label] ? -1 : 0) * multiplier);
    },
  },
};
</script>

<style scoped>
h1 {
  letter-spacing: 1px;
}

label {
  width: 100px;
}

section {
  background-image: url("~@/assets/shelfleft.png"), url("~@/assets/shelfright.png"), url("~@/assets/shelfcenter.png");
  background-repeat: repeat-y, repeat-y, repeat;
  background-position: top left, top right, 240px 0;
  border-radius: 6px;
  min-height: 302px;
  padding: 0 3rem 1rem;
}

section figure {
  align-items: flex-end;
  display: flex;
  height: 143.5px;
  margin: 0 1.5rem;
  max-width: 80px;
  position: relative;
}

figure button {
  opacity: 0;
  position: absolute;
  right: -1rem;
  top: 1rem;
  visibility: hidden;
  z-index: 1;
}

figure button:hover,
figure:hover button {
  opacity: 1;
  transition: 0.5s;
  visibility: visible;
}

img {
  height: 115px;
}
</style><|MERGE_RESOLUTION|>--- conflicted
+++ resolved
@@ -2,17 +2,13 @@
   <div class="flex items-center">
     <h1 class="text-h5 text-secondary text-left q-my-none">{{ $t("book.bookcase", { name: shelfName }) }}</h1>
     <q-space />
-<<<<<<< HEAD
-    <q-btn flat icon="download" @click="download" />
-    <q-btn-dropdown flat icon="filter_list" size="md">
-=======
     <q-input borderless dense debounce="300" v-model="filter" :placeholder="$t('book.search')">
       <template v-slot:append>
         <q-icon name="search" />
       </template>
     </q-input>
+    <q-btn flat icon="download" @click="download" />
     <q-btn-dropdown flat icon="filter_list" class="q-pr-none" size="md">
->>>>>>> 68dc8c41
       <q-list class="non-selectable">
         <q-item clickable v-for="(label, name) in bookLabels" :key="label" @click="sort(books, name, ascDesc)">
           <q-item-section>{{ label }}</q-item-section>
@@ -23,14 +19,8 @@
       </q-list>
     </q-btn-dropdown>
   </div>
-<<<<<<< HEAD
-  <section ref="capture">
-    <!-- TODO: Adicionar a possibilidade de filtrar os livros -->
-    <figure v-for="book in books" :key="book.id">
-=======
-  <section class="flex justify-around">
+  <section ref="capture" class="flex justify-around">
     <figure v-for="book in books" v-show="onFilter(book, filter)" :key="book.id">
->>>>>>> 68dc8c41
       <q-btn
         v-if="selfUser"
         round
@@ -88,7 +78,6 @@
     this.selfUser = !this.$route.params.username || this.$route.params.username === this.getMyUsername;
   },
   methods: {
-<<<<<<< HEAD
     download() {
       html2canvas(this.$refs["capture"], {
         // allowTaint: true,
@@ -105,11 +94,9 @@
         .catch((error) => console.error(error));
     },
 
-=======
     onFilter(book, filter) {
       return book.title.toLowerCase().includes(filter.toLowerCase());
     },
->>>>>>> 68dc8c41
     sort(books, label, order) {
       this.sortKey = label;
       this.ascDesc = this.ascDesc === "asc" ? "desc" : "asc";
