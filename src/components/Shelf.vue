--- conflicted
+++ resolved
@@ -1,23 +1,6 @@
 <template>
   <div class="flex items-center justify-between">
     <h1 class="text-h5 text-secondary text-left q-my-none">{{ $t("book.bookcase", { name: shelfName }) }}</h1>
-<<<<<<< HEAD
-    <q-btn-group flat>
-      <q-btn icon="download" @click.prevent="download" />
-      <q-btn-dropdown icon="filter_list">
-        <q-list class="non-selectable">
-          <q-item clickable v-for="(label, name) in bookLabels" :key="label" @click="sort(name, ascDesc)">
-            <q-item-section>{{ label }}</q-item-section>
-            <q-item-section avatar>
-              <q-icon v-if="name === sortKey" size="xs" :name="ascDesc === 'asc' ? 'arrow_downward' : 'arrow_upward'" />
-            </q-item-section>
-          </q-item>
-        </q-list>
-      </q-btn-dropdown>
-    </q-btn-group>
-  </div>
-  <section ref="capture">
-=======
     <q-btn-dropdown flat icon="filter_list" size="md">
       <q-list class="non-selectable">
         <q-item clickable v-for="(label, name) in bookLabels" :key="label" @click="sort(books, name, ascDesc)">
@@ -31,7 +14,6 @@
   </div>
   <section>
     <!-- TODO: Adicionar a possibilidade de filtrar os livros -->
->>>>>>> 63f97781
     <figure v-for="book in books" :key="book.id">
       <q-btn
         v-if="selfUser"
