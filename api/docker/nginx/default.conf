--- conflicted
+++ resolved
@@ -3,7 +3,6 @@
     index index.php index.html;
     root /var/www/html/public;
 
-<<<<<<< HEAD
     # Basic security headers for API responses
     add_header X-Frame-Options "DENY" always;
     add_header X-Content-Type-Options "nosniff" always;
@@ -11,10 +10,6 @@
     add_header Permissions-Policy "geolocation=(), microphone=(), camera=()" always;
     add_header Content-Security-Policy "default-src 'none'; frame-ancestors 'none'; base-uri 'none'" always;
 
-    # Handle specific user profile routes for crawlers
-    location /arnon {
-        if ($http_user_agent ~* "facebookexternalhit|twitterbot|linkedinbot|whatsapp|telegrambot|slackbot|discordbot|skypeuripreview|applebot|googlebot|bingbot|yahoo|pinterest|redditbot") {
-=======
     # Ensure API user assets are not captured by crawler rule below
     # Specific shelf-image endpoint
     location ~ ^/users/[^/]+/shelf-image(\?.*)?$ {
@@ -69,7 +64,6 @@
         }
         # Crawler UA → serve through PHP
         if ($http_user_agent ~* "facebookexternalhit|facebookcatalog|twitterbot|linkedinbot|whatsapp|telegram(bot)?|slack(-imgproxy|-bot|bot)?|discordbot|skypeuripreview|applebot|google(bot|-inspectiontool)|bingbot|yahoo!|pinterest(bot)?|reddit(bot)?|embedly|vkshare|qwantify|bitlybot|bufferbot|iframely|opengraph|lighthouse|pagespeed|duckduckbot|baiduspider|yandex(bot)?") {
->>>>>>> e3d4d30b
             rewrite ^(.*)$ /index.php last;
         }
         # Otherwise send normal users to the SPA
