--- conflicted
+++ resolved
@@ -787,15 +787,10 @@
     private function loadImageFromUrl($url)
     {
         try {
-<<<<<<< HEAD
             if (!$this->isAllowedDomain($url)) {
                 return null;
             }
 
-            $imageData = @file_get_contents($url);
-            if ($imageData === false) {
-                return null;
-=======
             // Local cache for remote covers (TTL 7 days)
             $cacheDir = storage_path('app/cache/covers');
             if (!is_dir($cacheDir)) {
@@ -812,7 +807,6 @@
                 if ($imageData !== false) {
                     @file_put_contents($cacheFile, $imageData);
                 }
->>>>>>> e3d4d30b
             }
             if ($imageData === false) return null;
 
