--- conflicted
+++ resolved
@@ -22,10 +22,7 @@
      *     tags={"Books"},
      *     summary="List books, search external APIs, or get showcase",
      *     description="Returns books from global catalog, external search results, or featured books based on parameters",
-<<<<<<< HEAD
-=======
      *     security={{"bearerAuth": {}}},
->>>>>>> ae292751
      *
      *     @OA\Parameter(
      *         name="page",
